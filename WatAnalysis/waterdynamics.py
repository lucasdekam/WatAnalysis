--- conflicted
+++ resolved
@@ -3,10 +3,6 @@
 Functionality for computing dynamical quantities from molecular dynamics
 trajectories of water at interfaces
 """
-<<<<<<< HEAD
-
-=======
->>>>>>> b52d1d50
 import numpy as np
 from MDAnalysis.analysis.msd import EinsteinMSD
 from waterdynamics import SurvivalProbability, WaterOrientationalRelaxation
